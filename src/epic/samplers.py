--- conflicted
+++ resolved
@@ -1,11 +1,9 @@
 import abc
-from typing import Generic, Optional, Sequence, Sized, Tuple, TypeVar
+from typing import Generic, Optional, Sequence, Tuple, TypeVar
 
 import gym
 import numpy as np
 import numpy.typing as npt
-
-from epic import types
 
 T_co = TypeVar("T_co", covariant=True)
 
@@ -35,21 +33,13 @@
 T_sized_co = TypeVar("T_sized_co", covariant=True, bound=Sequence)
 
 
-<<<<<<< HEAD
 class DatasetSampler(BaseDatasetSampler[T_sized_co]):
-=======
-class PreloadedDataSampler(BaseSampler[npt.NDArray]):
->>>>>>> fb73b828
     """A sampler that samples from a preloaded dataset."""
 
     data: T_sized_co
     rng: np.random.Generator
-<<<<<<< HEAD
 
     def __init__(self, data: T_sized_co, rng: Optional[np.random.Generator] = None):
-=======
-    def __init__(self, data: npt.NDArray, n_samples: Optional[int] = None, rng: Optional[np.random.Generator] = None):
->>>>>>> fb73b828
         """Initializes the sampler.
 
         Args:
@@ -99,28 +89,15 @@
         return done_sample, state_sample
 
 
-<<<<<<< HEAD
 CoverageSample = Tuple[npt.NDArray, npt.NDArray, npt.NDArray, npt.NDArray[np.bool_]]
-=======
-def make_sampler(fn: Callable[[], npt.NDArray]) -> BaseSampler[np.ndarray]:
-    """Decorator to create a sampler from a function.
->>>>>>> fb73b828
 
 
 class ProductDistrCoverageSampler(BaseSampler[CoverageSample]):
     """Samples from a product distribution and returns the coverage."""
 
-<<<<<<< HEAD
     def __init__(self, action_sampler: BaseSampler[npt.NDArray], state_sampler: BaseSampler[StateSample]):
         self.action_sampler = action_sampler
         self.state_sampler = state_sampler
-=======
-    Returns: A sampler instance.
-    """
-    class FunctionSampler(BaseSampler[npt.NDArray]):
-        def sample(self) -> npt.NDArray:
-            return fn()
->>>>>>> fb73b828
 
     def sample(self, n_samples: int) -> CoverageSample:
         actions = self.action_sampler.sample(n_samples)
